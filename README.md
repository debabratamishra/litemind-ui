--- conflicted
+++ resolved
@@ -1,4 +1,3 @@
-<<<<<<< HEAD
 # LLM WebUI
 
 A simple and efficient web-based interface for working with Large Language Models (LLMs), built entirely on the Python stack. Designed for developers, researchers, and AI enthusiasts seeking a minimal yet powerful front-end to interact with LLMs locally.
@@ -25,11 +24,9 @@
 python run.py
 ```
 5. Then navigate to http://localhost:5100
-=======
-# llm-webui
-Simple and efficient web based interface for Large Language Models built on Python stack
+
+---
 
 To Do : 
 1. Advanced RAG implementation using hybrid search handling images + text using local LLM
-2. Support for Local LLM and Third party models(e.g. OpenAI GPT series models, Google Gemini series models, etc.)
->>>>>>> bb1f1ba4
+2. Support for Local LLM and Third party models(e.g. OpenAI GPT series models, Google Gemini series models, etc.)